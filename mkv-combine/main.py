from __future__ import annotations

import argparse
from pathlib import Path
from typing import Generator, Iterator, Optional

import mkv
from send2trash import send2trash


def input_path(input_str: str):
    path = Path(input_str).expanduser().resolve()

    # checks
    if not path.exists():
        raise FileNotFoundError(f"Path {path} does not exist")

    return path


def get_arguments() -> argparse.Namespace:
    parser = argparse.ArgumentParser(description="Tool for combining files for usage with entertainment hub (Plex/TheTVDB)")

    io_args = parser.add_argument_group("IO")
    io_args.add_argument("-i", "--input", nargs="+", help="Input folder/file", type=input_path, required=True)

    options_args = parser.add_argument_group("Options")
    options_args.add_argument("-n", "--dry_run", action="store_true", help="Show commands to be executed")
    options_args.add_argument("-v", "--verbose", action="count", default=0, help="Print executions")
    # TODO Overwrite
    # options_args.add_argument("-o", "--overwrite", action='store_true', default=0, help="Print executions")

    args = parser.parse_args()
    return args


def glob_for_subs(path: Path):
    return path.rglob("**/Subs/")


def subs_from_paths(paths: Iterator[Path]):
    subs = []
    for possible_sub_path in paths:
        if not possible_sub_path.is_file():
            continue
        try:
            sub = mkv.MKVFile(possible_sub_path)
            if len(sub.tracks) != 1:
                continue
            if not sub.contains_subtitles():
                continue
            subs.append(sub)
        except mkv.FileNotSupportedError:
            continue
    return subs


def videos_from_paths(paths: Iterator[Path]):
    videos = []
    for possible_video_path in paths:
        if not possible_video_path.is_file():
            continue
        try:
            video = mkv.MKVFile(possible_video_path)
            if not video.contains_video:
                continue
            videos.append(video)
        except mkv.FileNotSupportedError:
            continue
    return videos


def match_subs_to_file(path: Path) -> Generator[tuple[mkv.MKVFile, list[mkv.MKVFile]], None, None]:
    sub_paths = list(path.glob("*"))
    if len(sub_paths) == 0:
        raise FileNotFoundError(f"Found nothing in Subs directory {path}")
    if all(path.is_file() for path in sub_paths):
        subs = subs_from_paths(path.glob("*"))
        if len(subs) == 0:
            raise FileNotFoundError(f"Found no possible subtitles files in {path}")
        videos = videos_from_paths(path.parent.glob("*"))
        if len(videos) == 0:
            raise FileNotFoundError(f"Found no possible video files in {path}")
        if len(videos) > 1:
            raise ValueError(f"Found multiple possible video files: {videos}")

        yield (videos[0], subs)
    elif all(path.is_dir() for path in sub_paths):
        for sub_path in sub_paths:
            subs = subs_from_paths(sub_path.glob("*"))
            if len(subs) == 0:
                raise FileNotFoundError(f"Found no possible subtitles files in {path}")
<<<<<<< HEAD
            videos = videos_from_paths(path.parent.glob(f"{sub_path}.*"))
=======
            videos = videos_from_paths(path.parent.glob(f"{sub_path.stem}.*"))            
>>>>>>> 8af55462
            if len(videos) == 0:
                raise FileNotFoundError(f"Found no possible video files in {path}")
            if len(videos) > 1:
                raise ValueError(f"Found multiple possible video files: {videos}")

            yield (videos[0], subs)
    else:
        raise NotImplementedError("Currently does not support mix of dirs and files")


def main(args):
    subs_paths = [subs_path for path in args.input for subs_path in glob_for_subs(path)]
    for subs_path in subs_paths:
        for video, subs in match_subs_to_file(subs_path):
            output_path = video.file_path.with_suffix(".mkv")
            for sub in subs:
                # TODO Improve this check, this is error prone if non contain english or dutch
                # Maybe move this check to mkv.py?
                if sub.tracks[0].language is None:
<<<<<<< HEAD
                    sub.tracks[0].language = "eng"  # set language to english
=======
                    if 'english' in sub.file_path.stem.lower():
                        sub.tracks[0].language = 'eng' #set language to english
                    elif 'dutch' in sub.file_path.stem.lower():
                        sub.tracks[0].language = 'dut' #set language to dutch
                    else:
                        continue
>>>>>>> 8af55462
                video.add_file(sub)
            if args.verbose > 0:
                print(f"Video:\n\t{video.file_path}")
            if args.verbose > 1:
                print(f"Subtitles:")
                for sub in subs:
                    print(f"\t{sub.file_path}")
                print(f"Output:\n\t{output_path}\n")
            if args.verbose > 2:
                print(f"Command:\n\t{' '.join(video.command(output_path))}")
            if args.dry_run:
                continue
            silent = False if args.verbose > 2 else True
            # IDEA Use atomic save for overwrite, but then don't send2trash
            video.mux(output_path, silent)
            send2trash(video.file_path)
        if args.dry_run:
            continue
        send2trash(subs_path)


if __name__ == "__main__":
    args = get_arguments()
    main(args)<|MERGE_RESOLUTION|>--- conflicted
+++ resolved
@@ -90,11 +90,7 @@
             subs = subs_from_paths(sub_path.glob("*"))
             if len(subs) == 0:
                 raise FileNotFoundError(f"Found no possible subtitles files in {path}")
-<<<<<<< HEAD
-            videos = videos_from_paths(path.parent.glob(f"{sub_path}.*"))
-=======
-            videos = videos_from_paths(path.parent.glob(f"{sub_path.stem}.*"))            
->>>>>>> 8af55462
+            videos = videos_from_paths(path.parent.glob(f"{sub_path.stem}.*"))
             if len(videos) == 0:
                 raise FileNotFoundError(f"Found no possible video files in {path}")
             if len(videos) > 1:
@@ -114,16 +110,12 @@
                 # TODO Improve this check, this is error prone if non contain english or dutch
                 # Maybe move this check to mkv.py?
                 if sub.tracks[0].language is None:
-<<<<<<< HEAD
-                    sub.tracks[0].language = "eng"  # set language to english
-=======
-                    if 'english' in sub.file_path.stem.lower():
-                        sub.tracks[0].language = 'eng' #set language to english
-                    elif 'dutch' in sub.file_path.stem.lower():
-                        sub.tracks[0].language = 'dut' #set language to dutch
+                    if "english" in sub.file_path.stem.lower():
+                        sub.tracks[0].language = "eng"  # set language to english
+                    elif "dutch" in sub.file_path.stem.lower():
+                        sub.tracks[0].language = "dut"  # set language to dutch
                     else:
                         continue
->>>>>>> 8af55462
                 video.add_file(sub)
             if args.verbose > 0:
                 print(f"Video:\n\t{video.file_path}")
